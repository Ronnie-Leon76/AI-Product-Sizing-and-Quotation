import os, sys
from typing import List, Optional, Literal
import gc
from pydantic import BaseModel, Field
import pandas as pd
import pickle
import openai
import requests
from requests.auth import HTTPBasicAuth
from tqdm.auto import tqdm
from langchain.schema.document import Document
from langchain_community.vectorstores import FAISS
from langchain_openai import ChatOpenAI, OpenAIEmbeddings
from langchain.retrievers import BM25Retriever, EnsembleRetriever
from langchain.prompts import PromptTemplate
from langchain.memory import ConversationBufferMemory
from langchain_core.runnables import RunnablePassthrough
from langchain_core.output_parsers import StrOutputParser
from langchain.output_parsers import PydanticOutputParser, OutputFixingParser
from Ingestion.ingest import (
    extract_text_and_metadata_from_pdf_document,
    extract_text_and_metadata_from_csv_document,
)


sys.path.append("../..")
from dotenv import load_dotenv, find_dotenv

_ = load_dotenv(find_dotenv())

openai.api_key = os.environ["OPENAI_API_KEY"]
API_USERNAME = os.getenv('API_USERNAME')
API_PASSWORD = os.getenv('API_PASSWORD')
BASE_URL = os.getenv('BASE_URL')

DB_FAISS_PATH = "vectorstore/db_faiss"
DIR_PATH = "SOLAR_EQUIPMENT_AND_ACCESSORIES"

llm = ChatOpenAI(temperature=0.1, model_name="gpt-4o-mini")

csv_path = os.path.join(os.path.dirname(__file__), "solar_items.csv")
df = pd.read_csv(csv_path)

unique_no_values = df["No."].unique().tolist()
unique_product_models = df["Product Model"].unique().tolist()
unique_item_category_codes = df["Item Category Code"].unique().tolist()

NoOptions = Literal[tuple(unique_no_values)]
ProductModelsOptions = Literal[tuple(unique_product_models)]
ItemCategoryCodesOptions = Literal[tuple(unique_item_category_codes)]

def load_item_descriptions():
    csv_path = os.path.join(os.path.dirname(__file__), "solar_items.csv")
    df = pd.read_csv(csv_path)
    return df[["No.", "Description"]]

def format_item_descriptions(df):
    return "\n".join([f"{row['No.']} - {row['Description']}" for _, row in df.iterrows()])

def get_unit_price(no: str) -> tuple:
    """Fetch the unit price from the dataframe based on product model and item category code."""
    item_details = fetch_item_details(no)
    if item_details and "unit_price" in item_details:
        return item_details["unit_price"], item_details["inventory"], item_details["description"], item_details["item_category_code"], item_details["product_model"]
    else:
        product_model = item_details.get("product_model", "")
        item_category_code = item_details.get("item_category_code", "")
        if product_model and item_category_code:
            row = df[
                (df["Product Model"] == product_model)
                & (df["Item Category Code"] == item_category_code)
            ]
            if not row.empty:
                return row["Unit Price"].values[0], item_details["inventory"], item_details["description"], item_details["item_category_code"], item_details["product_model"]
            else:
                raise ValueError(
                    f"Unit price not found for model {product_model} and category {item_category_code}"
                )

def fetch_item_details(no: str, username: str = API_USERNAME, password: str = API_PASSWORD) -> dict:
    """Fetch item details from the API based on the 'no' field, using basic authentication."""
    base_url = BASE_URL
    params = {"$filter": f"No eq '{no}'"}
    
    try:
        response = requests.get(
            base_url, 
            params=params, 
            auth=HTTPBasicAuth(username, password)
        )
        response.raise_for_status()
        data = response.json()
        if 'value' in data and len(data['value']) > 0:
            item_data = data['value'][0]
            return {
                'no': item_data.get('No', ''),
                'inventory': int(item_data.get('Inventory', 0)),
                'unit_price': float(item_data.get('Unit_Price', 0)),
                'description': item_data.get('Description', ''),
                'item_category_code': item_data.get('Item_Category_Code', ''),
                'product_model': item_data.get('Product_Model', '')
            }
        else:
            return {}
    except requests.RequestException as e:
        print(f"Error fetching data for item {no}: {str(e)}")
        return {}

    
def validate_quantity(requested_quantity: int, available_inventory: int) -> int:
    """Ensure the requested quantity does not exceed the available inventory."""
    if requested_quantity > available_inventory:
        print(f"Warning: Requested quantity ({requested_quantity}) exceeds available inventory ({available_inventory}). Adjusting quantity to available inventory.")
        return available_inventory
    return requested_quantity

class Component(BaseModel):
    no: NoOptions = Field(..., description="Product number of the component. Must be one of the predefined options.")
    product_model: ProductModelsOptions = Field(..., description="Model of the Dayliff product")
    item_category_code: ItemCategoryCodesOptions = Field(..., description="Category code of the item")
    description: str = Field(..., description="Description of the component")
    quantity: int = Field(..., description="Number of units of this component")
<<<<<<< HEAD
    unit_price: float = Field(..., description="Price per unit in KES")
    gross_price: float = Field(
        ...,
        description="Total cost for the component, calculated as quantity * unit_price",
    )

    @property
    def calculate_gross_price(self) -> float:
        return self.quantity * self.unit_price

    @classmethod
    def from_excel(
        cls,
        no: str,
        product_model: str,
        item_category_code: str,
        description: str,
        quantity: int,
    ):
        unit_price, inventory = get_unit_price(no)
        valid_quantity = validate_quantity(quantity, inventory)
        gross_price = valid_quantity * unit_price
        return cls(
            product_model=product_model,
            item_category_code=item_category_code,
            description=description,
            quantity=valid_quantity,
            unit_price=unit_price,
            gross_price=gross_price,
        )
=======
    unit_price: float = Field(0.0, description="Price per unit in KES")
    gross_price: float = Field(0.0, description="Total cost for the component")
>>>>>>> 57d5e7d3


class BatteryOption(BaseModel):
    battery_type: str = Field(
        ..., description="Type of battery (e.g., 'Lead Acid' or 'Lithium-Ion')"
    )
    number_of_batteries: int = Field(
        ..., description="Number of batteries in this option"
    )
    battery_capacity: float = Field(..., description="Capacity of each battery in Ah")
    battery_voltage: float = Field(..., description="Voltage of each battery")
    total_capacity: float = Field(
        ...,
        description="Total capacity of all batteries (number_of_batteries * battery_capacity)",
    )
    components: List[Component] = Field(..., description="List of battery components")


class SolarPanelOption(BaseModel):
    number_of_panels: int = Field(..., description="Number of solar panels")
    panel_wattage: float = Field(..., description="Wattage of each panel")
    total_wattage: float = Field(
        ...,
        description="Total wattage of all panels (number_of_panels * panel_wattage)",
    )
    components: List[Component] = Field(
        ..., description="List of solar panel components"
    )


class InverterOption(BaseModel):
    inverter_capacity: float = Field(
        ..., description="Capacity of each inverter in kVA"
    )
    number_of_inverters: int = Field(..., description="Number of inverters")
    components: List[Component] = Field(..., description="List of inverter components")


class SolarPowerSolution(BaseModel):
    name: str = Field(
        ...,
        description="Name of the solar power solution i.e. Solar Power Backup Solution with Lead Acid Batteries or Solar Power Backup Solution with Lithium-Ion Batteries",
    )
    battery: BatteryOption
    solar_panel: SolarPanelOption
    inverter: InverterOption
    other_components: List[Component] = Field(
        ..., description="Other components in the solar power solution"
    )
    subtotal: float = Field(0.0, description="Subtotal of all components in KES")
    vat: float = Field(0.0, description="Value Added Tax at 16%")
    grand_total: float = Field(0.0, description="Total cost including VAT")
    explanation: str = Field(
        ..., description="Detailed explanation of the Solar Power Solution"
    )
    additional_notes: Optional[str] = Field(
        None, description="Additional notes on warranties, maintenance, etc."
    )


class InverterPowerSolution(BaseModel):
    name: str = Field(
        ...,
        description="Name of the inverter power solution i.e. Inverter Power Backup Solution",
    )
    inverter: InverterOption
    battery: BatteryOption
    other_components: List[Component] = Field(
        ..., description="Other components in the inverter power solution"
    )
    subtotal: float = Field(
        0.0, description="Subtotal of all components in the solution"
    )
    vat: float = Field(0.0, description="Value Added Tax at 16%")
    grand_total: float = Field(0.0, description="Total cost including VAT")
    explanation: str = Field(
        ..., description="Detailed explanation of the Inverter Power Solution"
    )
    additional_notes: Optional[str] = Field(
        None, description="Additional notes on warranties, maintenance, etc."
    )


class PowerBackupOptions(BaseModel):
    option1: SolarPowerSolution = Field(
        ..., description="Solar Power Backup Solution with Lead Acid Batteries"
    )
    option2: SolarPowerSolution = Field(
        ..., description="Solar Power Backup Solution with Lithium-Ion Batteries"
    )
    option3: InverterPowerSolution = Field(
        ..., description="Inverter Power Backup Solution"
    )


if not os.path.exists(DIR_PATH):
    print(f"Documents Directory path {DIR_PATH} does not exist")
    sys.exit(1)


def load_embedding_model():
    return OpenAIEmbeddings(model="text-embedding-3-large")


def create_vector_db(documents, embedding_model):
    # Create a vector store
    db = FAISS.from_documents(documents, embedding_model)
    db.save_local(DB_FAISS_PATH)


def initialize_bm25_retriever(documents):
    bm25_retriever = BM25Retriever.from_documents(documents)
    bm25_retriever.k = 5
    # Save bm25_retriever as a pickle file
    with open("bm25_retriever.pkl", "wb") as f:
        pickle.dump(bm25_retriever, f)
    return bm25_retriever


def load_bm25_retriever():
    with open("bm25_retriever.pkl", "rb") as f:
        bm25_retriever = pickle.load(f)
    return bm25_retriever


def generate_powerbackup_quotation(
    energy_demand=None,
    conversation_level: str = None,
    memory: ConversationBufferMemory = None,
    customer_request=None,
    location=None,
):
    """
    Generate a power backup quotation based on the energy demand
    :param energy_demand: energy demand of the client
    :return: power backup quotation
    """
    bm25_retriever = None
    embedding_model = load_embedding_model()
    item_descriptions_df = load_item_descriptions()
    item_descriptions_string = format_item_descriptions(item_descriptions_df)
    if not os.path.exists(DB_FAISS_PATH) or not os.path.exists("bm25_retriever.pkl"):
        documents = []
        pdf_files = []
        csv_files = []
        for root, dirs, files in os.walk(DIR_PATH):
            pdf_files.extend(
                [os.path.join(root, f) for f in files if f.endswith(".pdf")]
            )
            csv_files.extend(
                [os.path.join(root, f) for f in files if f.endswith(".csv")]
            )

        for pdf_file in tqdm(pdf_files, desc="Processing PDF files"):
            try:
                df = extract_text_and_metadata_from_pdf_document(pdf_file)
                print(f"Extracted text and metadata from {pdf_file}")
                for index, row in tqdm(
                    df.iterrows(), total=len(df), desc="Processing rows"
                ):
                    file_name = row["Filename"]
                    text = row["Text"]
                    page_number = row["Page_Number"]
                    document = Document(
                        page_content=text,
                        metadata={
                            "id": f"{index}_{file_name}_{page_number}",
                            "type": "text",
                            "filename": file_name,
                            "page_number": page_number,
                        },
                    )
                    documents.append(document)
            except Exception as e:
                print(f"Error processing {pdf_file}: {str(e)}")

        for csv_file in tqdm(csv_files, desc="Processing CSV files"):
            try:
                df = extract_text_and_metadata_from_csv_document(csv_file)
                print(f"Extracted text and metadata from {pdf_file}")
                for index, row in tqdm(
                    df.iterrows(), total=len(df), desc="Processing rows"
                ):
                    file_name = row["Filename"]
                    text = row["Text"]
                    page_number = row["Page_Number"]
                    document = Document(
                        page_content=text,
                        metadata={
                            "id": f"{index}_{file_name}_{page_number}",
                            "type": "text",
                            "filename": file_name,
                            "page_number": page_number,
                        },
                    )
                    documents.append(document)
            except Exception as e:
                print(f"Error processing {pdf_file}: {str(e)}")

        # Save documents as a pickle file
        with open("documents.pkl", "wb") as f:
            pickle.dump(documents, f)

        create_vector_db(documents, embedding_model)
        bm25_retriever = initialize_bm25_retriever(documents)
    db = FAISS.load_local(
        DB_FAISS_PATH, embedding_model, allow_dangerous_deserialization=True
    )
    faiss_retriever = db.as_retriever()
    if not bm25_retriever:
        bm25_retriever = load_bm25_retriever()
    ensemble_retriever = EnsembleRetriever(
        retrievers=[bm25_retriever, faiss_retriever], weights=[0.5, 0.5]
    )
    output_parser = PydanticOutputParser(pydantic_object=PowerBackupOptions)
    memory = ConversationBufferMemory()
    # Set up the prompt with location included if provided
    prompt_template = """
        You are the Davis & Shirtliff Senior Solar Energy Engineer. Your task is to attend to the following request: {question}
        You will consider only Dayliff solar backup products. Use the following pieces of relevant information:\n{context}
        
        Chat History:
        {chat_history}

        Here is a list of all available Dayliff components No. with their corresponding descriptions:
        {item_descriptions}

        Provide a detailed quotation for three power backup solutions{location_clause}, ensuring that each solution includes:
        - A solar power backup solution with lead-acid batteries.
        - A solar power backup solution with lithium-ion batteries.
        - An inverter-based power backup solution.

        For each component in the solutions, provide the following information:
        - Accurate product number (no)
        - Correct product model
        - Appropriate item category code
        - Detailed description (ensure it matches exactly with the provided item descriptions)
        - Required quantity

        When specifying components, always use the exact No. and Description pairs from the list provided above.
        Do not include unit prices, gross prices, or VAT calculations in your response. These will be handled separately.
        Ensure the output conforms to the specified format.
        {format_instructions}
    """

    location_clause = f" to be installed in {location}" if location else ""

    prompt = PromptTemplate(
        template=prompt_template,
        input_variables=["question", "context", "chat_history", "item_descriptions"],
        partial_variables={
            "format_instructions": output_parser.get_format_instructions(),
            "location_clause": location_clause,
        },
    )

    rag_chain = (
        {
            "context": ensemble_retriever,
            "question": RunnablePassthrough(),
            "chat_history": lambda x: memory.chat_memory.messages,
            "item_descriptions": lambda x: item_descriptions_string,
        }
        | prompt
        | llm
        | StrOutputParser()
    )

    if conversation_level == "First_Quotation":
        query_str = f"Provide a comprehensive analysis and quotation for the three most suitable Dayliff power backup solutions to support an energy demand of {energy_demand} Watt-hours per day{location_clause}."
        output = rag_chain.invoke(query_str)
        memory.save_context({"input": query_str}, {"output": output})
        new_parser = OutputFixingParser.from_llm(parser=output_parser, llm=llm)
        quotation = new_parser.parse(output)
        return add_pricing_information(quotation)
    elif conversation_level == "Further_Engagement":
        query_str = customer_request
        output = rag_chain.invoke(query_str)
        memory.save_context({"input": query_str}, {"output": output})
        new_parser = OutputFixingParser.from_llm(parser=output_parser, llm=llm)
        quotation = new_parser.parse(output)
        return add_pricing_information(quotation)

def calculate_subtotal(solution):
    """Calculate the subtotal for a power solution, accounting for different types of solutions."""
    subtotal = 0.0
    
    if isinstance(solution, InverterPowerSolution):
        for component_list in [solution.inverter.components, solution.battery.components, solution.other_components]:
            for component in component_list:
                unit_price, inventory, _, _, _ = get_unit_price(component.no)
                component.unit_price = unit_price
                quantity = component.quantity
                valid_quantity = validate_quantity(quantity, inventory)
                component.quantity = valid_quantity
                component.gross_price = unit_price * component.quantity
        subtotal = sum(c.gross_price for c in solution.inverter.components + solution.battery.components + solution.other_components)
    else:
        for component_list in [solution.solar_panel.components, solution.battery.components, solution.inverter.components, solution.other_components]:
            for component in component_list:
                unit_price, inventory, _, _, _ = get_unit_price(component.no)
                component.unit_price = unit_price
                quantity = component.quantity
                valid_quantity = validate_quantity(quantity, inventory)
                component.quantity = valid_quantity
                component.gross_price = unit_price * component.quantity
        subtotal = sum(c.gross_price for c in solution.solar_panel.components + solution.battery.components + solution.inverter.components + solution.other_components)
    return subtotal


def add_pricing_information(quotation: PowerBackupOptions):
    """Add pricing details like subtotal, VAT, and grand total for the solutions."""
    for option in [quotation.option1, quotation.option2, quotation.option3]:
        option.subtotal = calculate_subtotal(option)
        option.vat = option.subtotal * 0.16
        option.grand_total = option.subtotal + option.vat
    return quotation<|MERGE_RESOLUTION|>--- conflicted
+++ resolved
@@ -120,41 +120,8 @@
     item_category_code: ItemCategoryCodesOptions = Field(..., description="Category code of the item")
     description: str = Field(..., description="Description of the component")
     quantity: int = Field(..., description="Number of units of this component")
-<<<<<<< HEAD
-    unit_price: float = Field(..., description="Price per unit in KES")
-    gross_price: float = Field(
-        ...,
-        description="Total cost for the component, calculated as quantity * unit_price",
-    )
-
-    @property
-    def calculate_gross_price(self) -> float:
-        return self.quantity * self.unit_price
-
-    @classmethod
-    def from_excel(
-        cls,
-        no: str,
-        product_model: str,
-        item_category_code: str,
-        description: str,
-        quantity: int,
-    ):
-        unit_price, inventory = get_unit_price(no)
-        valid_quantity = validate_quantity(quantity, inventory)
-        gross_price = valid_quantity * unit_price
-        return cls(
-            product_model=product_model,
-            item_category_code=item_category_code,
-            description=description,
-            quantity=valid_quantity,
-            unit_price=unit_price,
-            gross_price=gross_price,
-        )
-=======
     unit_price: float = Field(0.0, description="Price per unit in KES")
     gross_price: float = Field(0.0, description="Total cost for the component")
->>>>>>> 57d5e7d3
 
 
 class BatteryOption(BaseModel):
