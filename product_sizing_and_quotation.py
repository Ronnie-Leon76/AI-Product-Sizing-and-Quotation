--- conflicted
+++ resolved
@@ -1,10 +1,6 @@
 import os, sys
-<<<<<<< HEAD
 from typing import List, Optional, Literal
-=======
 import gc
-from typing import List, Optional
->>>>>>> 64196e36
 from pydantic import BaseModel, Field
 import pandas as pd
 import pickle
